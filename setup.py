--- conflicted
+++ resolved
@@ -3,11 +3,7 @@
 from setuptools import setup
 
 setup(name='tap-gitlab',
-<<<<<<< HEAD
-      version='0.2.8',
-=======
-      version='0.2.11',
->>>>>>> 9d9408ca
+      version='0.3.0',
       description='Singer.io tap for extracting data from the GitLab API',
       author='Stitch',
       url='https://singer.io',
